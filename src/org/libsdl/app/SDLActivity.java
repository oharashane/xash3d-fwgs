--- conflicted
+++ resolved
@@ -169,10 +169,6 @@
 		// So we can call stuff from static callbacks
 		mSingleton = this;
 		mPref = this.getSharedPreferences("engine", 0);
-<<<<<<< HEAD
-		mUseControls = mPref.getBoolean("controls", true);
-=======
->>>>>>> b09bc7d8
 		mUseVolume = mPref.getBoolean("usevolume", false);
 		// Load shared libraries
 		String errorMsgBrokenLib = "";
