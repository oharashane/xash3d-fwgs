/***
*
*	Copyright (c) 1996-2002, Valve LLC. All rights reserved.
*	
*	This product contains software technology licensed from Id 
*	Software, Inc. ("Id Technology").  Id Technology (c) 1996 Id Software, Inc. 
*	All Rights Reserved.
*
*   Use, distribution, and modification of this source code and/or resulting
*   object code is restricted to non-commercial enhancements to products from
*   Valve LLC.  All other use, distribution, or modification is prohibited
*   without written permission from Valve LLC.
*
****/
#ifndef CONST_H
#define CONST_H
//
// Constants shared by the engine and dlls
// This header file included by engine files and DLL files.
// Most came from server.h

// edict->flags
#define FL_FLY		(1<<0)	// Changes the SV_Movestep() behavior to not need to be on ground
#define FL_SWIM		(1<<1)	// Changes the SV_Movestep() behavior to not need to be on ground (but stay in water)
#define FL_CONVEYOR		(1<<2)
#define FL_CLIENT		(1<<3)
#define FL_INWATER		(1<<4)
#define FL_MONSTER		(1<<5)
#define FL_GODMODE		(1<<6)
#define FL_NOTARGET		(1<<7)
#define FL_SKIPLOCALHOST	(1<<8)	// Don't send entity to local host, it's predicting this entity itself
#define FL_ONGROUND		(1<<9)	// At rest / on the ground
#define FL_PARTIALGROUND	(1<<10)	// not all corners are valid
#define FL_WATERJUMP	(1<<11)	// player jumping out of water
#define FL_FROZEN		(1<<12)	// Player is frozen for 3rd person camera
#define FL_FAKECLIENT	(1<<13)	// JAC: fake client, simulated server side; don't send network messages to them
#define FL_DUCKING		(1<<14)	// Player flag -- Player is fully crouched
#define FL_FLOAT		(1<<15)	// Apply floating force to this entity when in water
#define FL_GRAPHED		(1<<16)	// worldgraph has this ent listed as something that blocks a connection

// UNDONE: Do we need these?
#define FL_IMMUNE_WATER	(1<<17)
#define FL_IMMUNE_SLIME	(1<<18)
#define FL_IMMUNE_LAVA	(1<<19)

#define FL_PROXY		(1<<20)	// This is a spectator proxy
#define FL_ALWAYSTHINK	(1<<21)	// Brush model flag -- call think every frame regardless of nextthink - ltime (for constantly changing velocity/path)
#define FL_BASEVELOCITY	(1<<22)	// Base velocity has been applied this frame (used to convert base velocity into momentum)
#define FL_MONSTERCLIP	(1<<23)	// Only collide in with monsters who have FL_MONSTERCLIP set
#define FL_ONTRAIN		(1<<24)	// Player is _controlling_ a train, so movement commands should be ignored on client during prediction.
#define FL_WORLDBRUSH	(1<<25)	// Not moveable/removeable brush entity (really part of the world, but represented as an entity for transparency or something)
#define FL_SPECTATOR	(1<<26)	// This client is a spectator, don't run touch functions, etc.
#define FL_LASERDOT		(1<<27)	// Predicted laser spot from rocket launcher

#define FL_CUSTOMENTITY	(1<<29)	// This is a custom entity
#define FL_KILLME		(1<<30)	// This entity is marked for death -- This allows the engine to kill ents at the appropriate time
#define FL_DORMANT		(1<<31)	// Entity is dormant, no updates to client

// Goes into globalvars_t.trace_flags
#define FTRACE_SIMPLEBOX		(1<<0)	// Traceline with a simple box
#define FTRACE_IGNORE_GLASS		(1<<1)	// traceline will be ignored entities with rendermode != kRenderNormal

// walkmove modes
#define WALKMOVE_NORMAL		0	// normal walkmove
#define WALKMOVE_WORLDONLY		1	// doesn't hit ANY entities, no matter what the solid type
#define WALKMOVE_CHECKONLY		2	// move, but don't touch triggers

// edict->movetype values
#define MOVETYPE_NONE		0	// never moves
//#define	MOVETYPE_ANGLENOCLIP	1
//#define	MOVETYPE_ANGLECLIP		2
#define MOVETYPE_WALK		3	// Player only - moving on the ground
#define MOVETYPE_STEP		4	// gravity, special edge handling -- monsters use this
#define MOVETYPE_FLY		5	// No gravity, but still collides with stuff
#define MOVETYPE_TOSS		6	// gravity/collisions
#define MOVETYPE_PUSH		7	// no clip to world, push and crush
#define MOVETYPE_NOCLIP		8	// No gravity, no collisions, still do velocity/avelocity
#define MOVETYPE_FLYMISSILE		9	// extra size to monsters
#define MOVETYPE_BOUNCE		10	// Just like Toss, but reflect velocity when contacting surfaces
#define MOVETYPE_BOUNCEMISSILE	11	// bounce w/o gravity
#define MOVETYPE_FOLLOW		12	// track movement of aiment
#define MOVETYPE_PUSHSTEP		13	// BSP model that needs physics/world collisions (uses nearest hull for world collision)
#define MOVETYPE_COMPOUND		14	// glue two entities together (simple movewith)

// edict->solid values
// NOTE: Some movetypes will cause collisions independent of SOLID_NOT/SOLID_TRIGGER when the entity moves
// SOLID only effects OTHER entities colliding with this one when they move - UGH!
#define SOLID_NOT			0	// no interaction with other objects
#define SOLID_TRIGGER		1	// touch on edge, but not blocking
#define SOLID_BBOX			2	// touch on edge, block
#define SOLID_SLIDEBOX		3	// touch on edge, but not an onground
#define SOLID_BSP			4	// bsp clip, touch on edge, block
#define SOLID_CUSTOM		5	// call external callbacks for tracing
#define SOLID_PORTAL		6	// borrowed from FTE

// edict->deadflag values
#define DEAD_NO			0 	// alive
#define DEAD_DYING			1 	// playing death animation or still falling off of a ledge waiting to hit ground
#define DEAD_DEAD			2 	// dead. lying still.
#define DEAD_RESPAWNABLE		3
#define DEAD_DISCARDBODY		4

#define DAMAGE_NO			0
#define DAMAGE_YES			1
#define DAMAGE_AIM			2

// entity effects
#define EF_BRIGHTFIELD		1	// swirling cloud of particles
#define EF_MUZZLEFLASH		2	// single frame ELIGHT on entity attachment 0
#define EF_BRIGHTLIGHT		4	// DLIGHT centered at entity origin
#define EF_DIMLIGHT			8	// player flashlight
#define EF_INVLIGHT			16	// get lighting from ceiling
#define EF_NOINTERP			32	// don't interpolate the next frame
#define EF_LIGHT			64	// rocket flare glow sprite
#define EF_NODRAW			128	// don't draw entity

#define EF_WATERSIDES		(1<<26)	// Do not remove sides for func_water entity
#define EF_FULLBRIGHT		(1<<27)	// Just get fullbright
#define EF_NOSHADOW			(1<<28)	// ignore shadow for this entity
#define EF_MERGE_VISIBILITY		(1<<29)	// this entity allowed to merge vis (e.g. env_sky or portal camera)
#define EF_REQUEST_PHS		(1<<30)	// This entity requested phs bitvector instead of pvsbitvector in AddToFullPack calls
// g-cont. one reserved bit here for me

// entity flags
#define EFLAG_SLERP			1	// do studio interpolation of this entity
		
//
// temp entity events
//
#define	TE_BEAMPOINTS		0	// beam effect between two points
// coord coord coord (start position) 
// coord coord coord (end position) 
// short (sprite index) 
// byte (starting frame) 
// byte (frame rate in 0.1's) 
// byte (life in 0.1's) 
// byte (line width in 0.1's) 
// byte (noise amplitude in 0.01's) 
// byte,byte,byte (color)
// byte (brightness)
// byte (scroll speed in 0.1's)

#define	TE_BEAMENTPOINT		1	// beam effect between point and entity
// short (start entity) 
// coord coord coord (end position) 
// short (sprite index) 
// byte (starting frame) 
// byte (frame rate in 0.1's) 
// byte (life in 0.1's) 
// byte (line width in 0.1's) 
// byte (noise amplitude in 0.01's) 
// byte,byte,byte (color)
// byte (brightness)
// byte (scroll speed in 0.1's)

#define	TE_GUNSHOT		2	// particle effect plus ricochet sound
// coord coord coord (position) 

#define	TE_EXPLOSION		3	// additive sprite, 2 dynamic lights, flickering particles, explosion sound, move vertically 8 pps
// coord coord coord (position) 
// short (sprite index)
// byte (scale in 0.1's)
// byte (framerate)
// byte (flags)
//
// The Explosion effect has some flags to control performance/aesthetic features:
#define TE_EXPLFLAG_NONE		0	// all flags clear makes default Half-Life explosion
#define TE_EXPLFLAG_NOADDITIVE	1	// sprite will be drawn opaque (ensure that the sprite you send is a non-additive sprite)
#define TE_EXPLFLAG_NODLIGHTS		2	// do not render dynamic lights
#define TE_EXPLFLAG_NOSOUND		4	// do not play client explosion sound
#define TE_EXPLFLAG_NOPARTICLES	8	// do not draw particles
#define TE_EXPLFLAG_DRAWALPHA		16	// sprite will be drawn alpha
#define TE_EXPLFLAG_ROTATE		32	// rotate the sprite randomly

#define	TE_TAREXPLOSION		4	// Quake1 "tarbaby" explosion with sound
// coord coord coord (position) 

#define	TE_SMOKE			5	// alphablend sprite, move vertically 30 pps
// coord coord coord (position) 
// short (sprite index)
// byte (scale in 0.1's)
// byte (framerate)

#define	TE_TRACER			6	// tracer effect from point to point
// coord, coord, coord (start) 
// coord, coord, coord (end)

#define	TE_LIGHTNING		7	// TE_BEAMPOINTS with simplified parameters
// coord, coord, coord (start) 
// coord, coord, coord (end) 
// byte (life in 0.1's) 
// byte (width in 0.1's) 
// byte (amplitude in 0.01's)
// short (sprite model index)

#define	TE_BEAMENTS		8		
// short (start entity) 
// short (end entity) 
// short (sprite index) 
// byte (starting frame) 
// byte (frame rate in 0.1's) 
// byte (life in 0.1's) 
// byte (line width in 0.1's) 
// byte (noise amplitude in 0.01's) 
// byte,byte,byte (color)
// byte (brightness)
// byte (scroll speed in 0.1's)

#define	TE_SPARKS			9	// 8 random tracers with gravity, ricochet sprite
// coord coord coord (position) 

#define	TE_LAVASPLASH		10	// Quake1 lava splash
// coord coord coord (position) 

#define	TE_TELEPORT		11	// Quake1 teleport splash
// coord coord coord (position) 

#define TE_EXPLOSION2		12	// Quake1 colormaped (base palette) particle explosion with sound
// coord coord coord (position) 
// byte (starting color)
// byte (num colors)

#define TE_BSPDECAL			13	// Decal from the .BSP file 
// coord, coord, coord (x,y,z), decal position (center of texture in world)
// short (texture index of precached decal texture name)
// short (entity index)
// [optional - only included if previous short is non-zero (not the world)] short (index of model of above entity)

#define TE_IMPLOSION		14	// tracers moving toward a point
// coord, coord, coord (position)
// byte (radius)
// byte (count)
// byte (life in 0.1's) 

#define TE_SPRITETRAIL		15	// line of moving glow sprites with gravity, fadeout, and collisions
// coord, coord, coord (start) 
// coord, coord, coord (end) 
// short (sprite index)
// byte (count)
// byte (life in 0.1's) 
// byte (scale in 0.1's) 
// byte (velocity along vector in 10's)
// byte (randomness of velocity in 10's)

#define TE_BEAM			16	// obsolete

#define TE_SPRITE			17	// additive sprite, plays 1 cycle
// coord, coord, coord (position) 
// short (sprite index) 
// byte (scale in 0.1's) 
// byte (brightness)

#define TE_BEAMSPRITE		18	// A beam with a sprite at the end
// coord, coord, coord (start position) 
// coord, coord, coord (end position) 
// short (beam sprite index) 
// short (end sprite index) 

#define TE_BEAMTORUS		19	// screen aligned beam ring, expands to max radius over lifetime
// coord coord coord (center position) 
// coord coord coord (axis and radius) 
// short (sprite index) 
// byte (starting frame) 
// byte (frame rate in 0.1's) 
// byte (life in 0.1's) 
// byte (line width in 0.1's) 
// byte (noise amplitude in 0.01's) 
// byte,byte,byte (color)
// byte (brightness)
// byte (scroll speed in 0.1's)

#define TE_BEAMDISK			20	// disk that expands to max radius over lifetime
// coord coord coord (center position) 
// coord coord coord (axis and radius) 
// short (sprite index) 
// byte (starting frame) 
// byte (frame rate in 0.1's) 
// byte (life in 0.1's) 
// byte (line width in 0.1's) 
// byte (noise amplitude in 0.01's) 
// byte,byte,byte (color)
// byte (brightness)
// byte (scroll speed in 0.1's)

#define TE_BEAMCYLINDER		21	// cylinder that expands to max radius over lifetime
// coord coord coord (center position) 
// coord coord coord (axis and radius) 
// short (sprite index) 
// byte (starting frame) 
// byte (frame rate in 0.1's) 
// byte (life in 0.1's) 
// byte (line width in 0.1's) 
// byte (noise amplitude in 0.01's) 
// byte,byte,byte (color)
// byte (brightness)
// byte (scroll speed in 0.1's)

#define TE_BEAMFOLLOW		22	// create a line of decaying beam segments until entity stops moving
// short (entity:attachment to follow)
// short (sprite index)
// byte (life in 0.1's) 
// byte (line width in 0.1's) 
// byte,byte,byte (color)
// byte (brightness)

#define TE_GLOWSPRITE		23		
// coord, coord, coord (pos) short (model index) byte (scale / 10)

#define TE_BEAMRING			24	// connect a beam ring to two entities
// short (start entity) 
// short (end entity) 
// short (sprite index) 
// byte (starting frame) 
// byte (frame rate in 0.1's) 
// byte (life in 0.1's) 
// byte (line width in 0.1's) 
// byte (noise amplitude in 0.01's) 
// byte,byte,byte (color)
// byte (brightness)
// byte (scroll speed in 0.1's)

#define TE_STREAK_SPLASH	25		// oriented shower of tracers
// coord coord coord (start position) 
// coord coord coord (direction vector) 
// byte (color)
// short (count)
// short (base speed)
// short (random velocity)

#define TE_BEAMHOSE			26	// obsolete

#define TE_DLIGHT			27	// dynamic light, effect world, minor entity effect
// coord, coord, coord (pos) 
// byte (radius in 10's) 
// byte byte byte (color)
// byte (life in 10's)
// byte (decay rate in 10's)

#define TE_ELIGHT			28	// point entity light, no world effect
// short (entity:attachment to follow)
// coord coord coord (initial position) 
// coord (radius)
// byte byte byte (color)
// byte (life in 0.1's)
// coord (decay rate)

#define TE_TEXTMESSAGE		29
// short 1.2.13 x (-1 = center)
// short 1.2.13 y (-1 = center)
// byte Effect 0 = fade in/fade out
// 1 is flickery credits
// 2 is write out (training room)
// 4 bytes r,g,b,a color1	(text color)
// 4 bytes r,g,b,a color2	(effect color)
// ushort 8.8 fadein time
// ushort 8.8  fadeout time
// ushort 8.8 hold time
// optional ushort 8.8 fxtime	(time the highlight lags behing the leading text in effect 2)
// string text message		(512 chars max sz string)
#define TE_LINE			30
// coord, coord, coord	startpos
// coord, coord, coord	endpos
// short life in 0.1 s
// 3 bytes r, g, b

#define TE_BOX			31
// coord, coord, coord	boxmins
// coord, coord, coord	boxmaxs
// short life in 0.1 s
// 3 bytes r, g, b

#define TE_KILLBEAM			99	// kill all beams attached to entity
// short (entity)

#define TE_LARGEFUNNEL		100
// coord coord coord (funnel position)
// short (sprite index) 
// short (flags) 

#define	TE_BLOODSTREAM		101	// particle spray
// coord coord coord (start position)
// coord coord coord (spray vector)
// byte (color)
// byte (speed)

#define	TE_SHOWLINE		102	// line of particles every 5 units, dies in 30 seconds
// coord coord coord (start position)
// coord coord coord (end position)

#define TE_BLOOD			103	// particle spray
// coord coord coord (start position)
// coord coord coord (spray vector)
// byte (color)
// byte (speed)

#define TE_DECAL			104	// Decal applied to a brush entity (not the world)
// coord, coord, coord (x,y,z), decal position (center of texture in world)
// byte (texture index of precached decal texture name)
// short (entity index)

#define TE_FIZZ			105	// create alpha sprites inside of entity, float upwards
// short (entity)
// short (sprite index)
// byte (density)

#define TE_MODEL			106	// create a moving model that bounces and makes a sound when it hits
// coord, coord, coord (position) 
// coord, coord, coord (velocity)
// angle (initial yaw)
// short (model index)
// byte (bounce sound type)
// byte (life in 0.1's)

#define TE_EXPLODEMODEL		107	// spherical shower of models, picks from set
// coord, coord, coord (origin)
// coord (velocity)
// short (model index)
// short (count)
// byte (life in 0.1's)

#define TE_BREAKMODEL		108	// box of models or sprites
// coord, coord, coord (position)
// coord, coord, coord (size)
// coord, coord, coord (velocity)
// byte (random velocity in 10's)
// short (sprite or model index)
// byte (count)
// byte (life in 0.1 secs)
// byte (flags)

#define TE_GUNSHOTDECAL		109	// decal and ricochet sound
// coord, coord, coord (position)
// short (entity index???)
// byte (decal???)

#define TE_SPRITE_SPRAY		110	// spay of alpha sprites
// coord, coord, coord (position)
// coord, coord, coord (velocity)
// short (sprite index)
// byte (count)
// byte (speed)
// byte (noise)

#define TE_ARMOR_RICOCHET		111	// quick spark sprite, client ricochet sound. 
// coord, coord, coord (position)
// byte (scale in 0.1's)

#define TE_PLAYERDECAL		112	// ???
// byte (playerindex)
// coord, coord, coord (position)
// short (entity???)
// byte (decal number???)
// [optional] short (model index???)

#define TE_BUBBLES			113	// create alpha sprites inside of box, float upwards
// coord, coord, coord (min start position)
// coord, coord, coord (max start position)
// coord (float height)
// short (model index)
// byte (count)
// coord (speed)

#define TE_BUBBLETRAIL		114	// create alpha sprites along a line, float upwards
// coord, coord, coord (min start position)
// coord, coord, coord (max start position)
// coord (float height)
// short (model index)
// byte (count)
// coord (speed)

#define TE_BLOODSPRITE		115	// spray of opaque sprite1's that fall, single sprite2 for 1..2 secs (this is a high-priority tent)
// coord, coord, coord (position)
// short (sprite1 index)
// short (sprite2 index)
// byte (color)
// byte (scale)

#define TE_WORLDDECAL		116	// Decal applied to the world brush
// coord, coord, coord (x,y,z), decal position (center of texture in world)
// byte (texture index of precached decal texture name)

#define TE_WORLDDECALHIGH		117	// Decal (with texture index > 256) applied to world brush
// coord, coord, coord (x,y,z), decal position (center of texture in world)
// byte (texture index of precached decal texture name - 256)

#define TE_DECALHIGH		118	// Same as TE_DECAL, but the texture index was greater than 256
// coord, coord, coord (x,y,z), decal position (center of texture in world)
// byte (texture index of precached decal texture name - 256)
// short (entity index)

#define TE_PROJECTILE		119	// Makes a projectile (like a nail) (this is a high-priority tent)
// coord, coord, coord (position)
// coord, coord, coord (velocity)
// short (modelindex)
// byte (life)
// byte (owner)  projectile won't collide with owner (if owner == 0, projectile will hit any client).

#define TE_SPRAY			120	// Throws a shower of sprites or models
// coord, coord, coord (position)
// coord, coord, coord (direction)
// short (modelindex)
// byte (count)
// byte (speed)
// byte (noise)
// byte (rendermode)

#define TE_PLAYERSPRITES		121	// sprites emit from a player's bounding box (ONLY use for players!)
// byte (playernum)
// short (sprite modelindex)
// byte (count)
// byte (variance) (0 = no variance in size) (10 = 10% variance in size)

#define TE_PARTICLEBURST		122	// very similar to lavasplash.
// coord (origin)
// short (radius)
// byte (particle color)
// byte (duration * 10) (will be randomized a bit)

#define TE_FIREFIELD		123	// makes a field of fire.
// coord (origin)
// short (radius) (fire is made in a square around origin. -radius, -radius to radius, radius)
// short (modelindex)
// byte (count)
// byte (flags)
// byte (duration (in seconds) * 10) (will be randomized a bit)
//
// to keep network traffic low, this message has associated flags that fit into a byte:
#define TEFIRE_FLAG_ALLFLOAT	1 // all sprites will drift upwards as they animate
#define TEFIRE_FLAG_SOMEFLOAT	2 // some of the sprites will drift upwards. (50% chance)
#define TEFIRE_FLAG_LOOP	4 // if set, sprite plays at 15 fps, otherwise plays at whatever rate stretches the animation over the sprite's duration.
#define TEFIRE_FLAG_ALPHA	8 // if set, sprite is rendered alpha blended at 50% else, opaque
#define TEFIRE_FLAG_PLANAR	16 // if set, all fire sprites have same initial Z instead of randomly filling a cube. 
#define TEFIRE_FLAG_ADDITIVE	32 // if set, sprite is rendered as additive

#define TE_PLAYERATTACHMENT		124	// attaches a TENT to a player (this is a high-priority tent)
// byte (entity index of player)
// coord (vertical offset) ( attachment origin.z = player origin.z + vertical offset )
// short (model index)
// short (life * 10 );

#define TE_KILLPLAYERATTACHMENTS	125	// will expire all TENTS attached to a player.
// byte (entity index of player)

#define TE_MULTIGUNSHOT		126	// much more compact shotgun message
// This message is used to make a client approximate a 'spray' of gunfire.
// Any weapon that fires more than one bullet per frame and fires in a bit of a spread is
// a good candidate for MULTIGUNSHOT use. (shotguns)
//
// NOTE: This effect makes the client do traces for each bullet, these client traces ignore
// entities that have studio models.Traces are 4096 long.
//
// coord (origin)
// coord (origin)
// coord (origin)
// coord (direction)
// coord (direction)
// coord (direction)
// coord (x noise * 100)
// coord (y noise * 100)
// byte (count)
// byte (bullethole decal texture index)

#define TE_USERTRACER		127	// larger message than the standard tracer, but allows some customization.
// coord (origin)
// coord (origin)
// coord (origin)
// coord (velocity)
// coord (velocity)
// coord (velocity)
// byte ( life * 10 )
// byte ( color ) this is an index into an array of color vectors in the engine. (0 - )
// byte ( length * 10 )

#define MSG_BROADCAST		0	// unreliable to all
#define MSG_ONE			1	// reliable to one (msg_entity)
#define MSG_ALL			2	// reliable to all
#define MSG_INIT			3	// write to the init string
#define MSG_PVS			4	// Ents in PVS of org
#define MSG_PAS			5	// Ents in PAS of org
#define MSG_PVS_R			6	// Reliable to PVS
#define MSG_PAS_R			7	// Reliable to PAS
#define MSG_ONE_UNRELIABLE		8	// Send to one client, but don't put in reliable stream, put in unreliable datagram ( could be dropped )
#define MSG_SPEC			9	// Sends to all spectator proxies

// contents of a spot in the world
#define CONTENTS_EMPTY		-1
#define CONTENTS_SOLID		-2
#define CONTENTS_WATER		-3
#define CONTENTS_SLIME		-4
#define CONTENTS_LAVA		-5
#define CONTENTS_SKY		-6
// These additional contents constants are defined in bspfile.h
#define CONTENTS_ORIGIN		-7	// removed at csg time
#define CONTENTS_CLIP		-8	// changed to contents_solid
#define CONTENTS_CURRENT_0		-9
#define CONTENTS_CURRENT_90		-10
#define CONTENTS_CURRENT_180		-11
#define CONTENTS_CURRENT_270		-12
#define CONTENTS_CURRENT_UP		-13
#define CONTENTS_CURRENT_DOWN		-14
#define CONTENTS_TRANSLUCENT		-15

#define CONTENTS_LADDER		-16

#define CONTENT_FLYFIELD		-17
#define CONTENT_GRAVITY_FLYFIELD	-18
#define CONTENT_FOG			-19

#define CONTENT_EMPTY		-1
#define CONTENT_SOLID		-2
#define CONTENT_WATER		-3
#define CONTENT_SLIME		-4
#define CONTENT_LAVA		-5
#define CONTENT_SKY			-6

// channels
#define CHAN_AUTO			0
#define CHAN_WEAPON			1
#define CHAN_VOICE			2
#define CHAN_ITEM			3
#define CHAN_BODY			4
#define CHAN_STREAM			5	// allocate stream channel from the static or dynamic area
#define CHAN_STATIC			6	// allocate channel from the static area 
#define CHAN_NETWORKVOICE_BASE	7	// voice data coming across the network
#define CHAN_NETWORKVOICE_END		500	// network voice data reserves slots (CHAN_NETWORKVOICE_BASE through CHAN_NETWORKVOICE_END).

// attenuation values
#define ATTN_NONE			0
#define ATTN_NORM			(float)0.8
#define ATTN_IDLE			(float)2
#define ATTN_STATIC			(float)1.25 

// pitch values
#define PITCH_NORM			100	// non-pitch shifted
#define PITCH_LOW			95	// other values are possible - 0-255, where 255 is very high
#define PITCH_HIGH			120

// volume values
#define VOL_NORM			1.0

// plats
#define PLAT_LOW_TRIGGER		1

// Trains
#define SF_TRAIN_WAIT_RETRIGGER	1
#define SF_TRAIN_START_ON		4	// Train is initially moving
#define SF_TRAIN_PASSABLE		8	// Train is not solid -- used to make water trains

// buttons
#define IN_ATTACK			(1<<0)
#define IN_JUMP			(1<<1)
#define IN_DUCK			(1<<2)
#define IN_FORWARD			(1<<3)
#define IN_BACK			(1<<4)
#define IN_USE			(1<<5)
#define IN_CANCEL			(1<<6)
#define IN_LEFT			(1<<7)
#define IN_RIGHT			(1<<8)
#define IN_MOVELEFT			(1<<9)
#define IN_MOVERIGHT		(1<<10)
#define IN_ATTACK2			(1<<11)
#define IN_RUN			(1<<12)
#define IN_RELOAD			(1<<13)
#define IN_ALT1			(1<<14)
#define IN_SCORE			(1<<15)   // Used by client.dll for when scoreboard is held down

// Break Model Defines
#define BREAK_TYPEMASK		0x4F
#define BREAK_GLASS			0x01
#define BREAK_METAL			0x02
#define BREAK_FLESH			0x04
#define BREAK_WOOD			0x08
#define BREAK_SMOKE			0x10
#define BREAK_TRANS			0x20
#define BREAK_CONCRETE		0x40
#define BREAK_2			0x80

// Colliding temp entity sounds
#define BOUNCE_GLASS		BREAK_GLASS
#define BOUNCE_METAL		BREAK_METAL
#define BOUNCE_FLESH		BREAK_FLESH
#define BOUNCE_WOOD			BREAK_WOOD
#define BOUNCE_SHRAP		0x10
#define BOUNCE_SHELL		0x20
#define BOUNCE_CONCRETE		BREAK_CONCRETE
#define BOUNCE_SHOTSHELL		0x80

// Temp entity bounce sound types
#define TE_BOUNCE_NULL		0
#define TE_BOUNCE_SHELL		1
#define TE_BOUNCE_SHOTSHELL		2

// Rendering constants
enum 
{	
	kRenderNormal,		// src
	kRenderTransColor,		// c*a+dest*(1-a)
	kRenderTransTexture,	// src*a+dest*(1-a)
	kRenderGlow,		// src*a+dest -- No Z buffer checks
	kRenderTransAlpha,		// src*srca+dest*(1-srca)
	kRenderTransAdd,		// src*a+dest
};

enum 
{	
	kRenderFxNone = 0, 
	kRenderFxPulseSlow, 
	kRenderFxPulseFast, 
	kRenderFxPulseSlowWide, 
	kRenderFxPulseFastWide, 
	kRenderFxFadeSlow, 
	kRenderFxFadeFast, 
	kRenderFxSolidSlow, 
	kRenderFxSolidFast, 	   
	kRenderFxStrobeSlow, 
	kRenderFxStrobeFast, 
	kRenderFxStrobeFaster, 
	kRenderFxFlickerSlow, 
	kRenderFxFlickerFast,
	kRenderFxNoDissipation,
	kRenderFxDistort,			// Distort/scale/translate flicker
	kRenderFxHologram,			// kRenderFxDistort + distance fade
	kRenderFxDeadPlayer,		// kRenderAmt is the player index
	kRenderFxExplode,			// Scale up really big!
	kRenderFxGlowShell,			// Glowing Shell
	kRenderFxClampMinScale,		// Keep this sprite from getting very small (SPRITES only!)
};

typedef int		func_t;
typedef int		string_t;

typedef unsigned char	byte;
typedef unsigned short	word;

<<<<<<< HEAD
#include "xash3d_types.h"
=======
#define Q_isspace( ch )	(ch < 32 || ch > 255)

#undef true
#undef false

#ifndef __cplusplus
typedef enum { false, true }	qboolean;
#else 
typedef int qboolean;
#endif
>>>>>>> db92c918

typedef struct
{
	byte	r, g, b;
} color24;

typedef struct
{
	unsigned	r, g, b, a;
} colorVec;

typedef struct link_s
{
	struct link_s	*prev, *next;
} link_t;

typedef struct edict_s edict_t;

typedef struct
{
	vec3_t	normal;
	float	dist;
} plane_t;

typedef struct
{
	qboolean	allsolid;		// if true, plane is not valid
	qboolean	startsolid;	// if true, the initial point was in a solid area
	qboolean	inopen, inwater;
	float	fraction;		// time completed, 1.0 = didn't hit anything
	vec3_t	endpos;		// final position
	plane_t	plane;		// surface normal at impact
	edict_t	*ent;		// entity the surface is on
	int	hitgroup;		// 0 == generic, non zero is specific body part
} trace_t;

#endif//CONST_H<|MERGE_RESOLUTION|>--- conflicted
+++ resolved
@@ -732,20 +732,8 @@
 typedef unsigned char	byte;
 typedef unsigned short	word;
 
-<<<<<<< HEAD
 #include "xash3d_types.h"
-=======
 #define Q_isspace( ch )	(ch < 32 || ch > 255)
-
-#undef true
-#undef false
-
-#ifndef __cplusplus
-typedef enum { false, true }	qboolean;
-#else 
-typedef int qboolean;
-#endif
->>>>>>> db92c918
 
 typedef struct
 {
