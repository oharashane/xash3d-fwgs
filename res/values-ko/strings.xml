<?xml version="1.0" encoding="UTF-8"?>

<resources>
	<string name="launch_button">Xash3D 실행!</string>
	<string name="cmd_args_text">커멘드 라인 입력(고급 설정)</string>
	<string name="use_controls">터치 컨트롤 사용</string>
	<string name="use_volume">볼륨키 사용</string>
	<string name="text_res_path">게임 리소스 위치</string>
	<string name="touch_set">컨트롤 설정</string>
	<string name="text_shortcut">Xash3D 바로가기</string>
	<string name="text_shortcut_test">Xash3D_테스트 바로가기</string>
	<string name="shortcut_button_save">바로가기 저장</string>
	<string name="gamedir">모드 디렉토리</string>
	<string name="pkgname">모드 패키지 이름(고급설정)</string>
	<string name="shortcut_name">바로가기 이름</string>
<<<<<<< HEAD
	<string name="about_main">Xash3D 안드로이드</string>
	<string name="about_copyright">우리 Flying With Gauss는 밸브와 상업적으로 관련이 없습니다. 모든 저작권은 소유주로 보류되어있음을 알립니다..</string>
	<string name="about_authors">안드로이드 이식 by Flying With Gauss: \n
=======
	<string name="about_copyright">우리 SDLash3D는 밸브와 상업적으로 관련이 없습니다. 모든 저작권은 소유주로 보류되어있음을 알립니다..</string>
	<string name="about_authors">안드로이드 이식 by SDLash3D팀: \n
>>>>>>> 3192fd85
• a1batross\n 
• mittorn \n 
• nicknekit.\n 

특별히 감사드리는 것들:\n 
• 마이클삼촌의 XASH3D엔진\n 
• 밸브의 하프라이프\n 
• libSDL2 개발자분들\n 
• 한글화 byAIC from X3A NaverCafe</string>
<<<<<<< HEAD
	<string name="about_links">
여기서 우리를: • <a href="https://vk.com/xashdroid">VK</a>
• <a href="http://moddb.com/game/xash3d-android">모드디비</a>
• <a href="https://github.com/FWGS">깃허브</a>
=======
	<string name="about_links">\n
여기서 우리를: • <a href="https://vk.com/xashdroid">VK</a>\n
• <a href="http://moddb.com/game/xash3d-android">모드디비</a>\n
• <a href="https://github.com/SDLash3D">깃허브</a>
>>>>>>> 3192fd85
	</string>
	<string name="about_button">Xash3D 안드로이드 정보</string>
	<string name="create_shortcut_button">바로가기 만들기</string>
	<string name="select_folder">(선택)</string>
</resources> <|MERGE_RESOLUTION|>--- conflicted
+++ resolved
@@ -13,14 +13,8 @@
 	<string name="gamedir">모드 디렉토리</string>
 	<string name="pkgname">모드 패키지 이름(고급설정)</string>
 	<string name="shortcut_name">바로가기 이름</string>
-<<<<<<< HEAD
-	<string name="about_main">Xash3D 안드로이드</string>
-	<string name="about_copyright">우리 Flying With Gauss는 밸브와 상업적으로 관련이 없습니다. 모든 저작권은 소유주로 보류되어있음을 알립니다..</string>
-	<string name="about_authors">안드로이드 이식 by Flying With Gauss: \n
-=======
 	<string name="about_copyright">우리 SDLash3D는 밸브와 상업적으로 관련이 없습니다. 모든 저작권은 소유주로 보류되어있음을 알립니다..</string>
 	<string name="about_authors">안드로이드 이식 by SDLash3D팀: \n
->>>>>>> 3192fd85
 • a1batross\n 
 • mittorn \n 
 • nicknekit.\n 
@@ -30,17 +24,10 @@
 • 밸브의 하프라이프\n 
 • libSDL2 개발자분들\n 
 • 한글화 byAIC from X3A NaverCafe</string>
-<<<<<<< HEAD
-	<string name="about_links">
-여기서 우리를: • <a href="https://vk.com/xashdroid">VK</a>
-• <a href="http://moddb.com/game/xash3d-android">모드디비</a>
-• <a href="https://github.com/FWGS">깃허브</a>
-=======
 	<string name="about_links">\n
 여기서 우리를: • <a href="https://vk.com/xashdroid">VK</a>\n
 • <a href="http://moddb.com/game/xash3d-android">모드디비</a>\n
 • <a href="https://github.com/SDLash3D">깃허브</a>
->>>>>>> 3192fd85
 	</string>
 	<string name="about_button">Xash3D 안드로이드 정보</string>
 	<string name="create_shortcut_button">바로가기 만들기</string>
