--- conflicted
+++ resolved
@@ -1,17 +1,10 @@
 <?xml version="1.0" encoding="utf-8"?>
 <resources>
-<<<<<<< HEAD
-
-    <string name="app_name">Xash3D</string>
-	<string name="launcher_name">Xash3D</string>
-	<string name="launcher_name_test">Xash3D (test)</string>
-=======
     <string name="app_name" translatable="false">Xash3D</string>
 	<string name="launcher_name" translatable="false">Xash3D</string>
 	<string name="launcher_name_test" translatable="false">Xash3D (test)</string>
 	<string name="version_string" translatable="false">v0.18</string>
 
->>>>>>> 3192fd85
     <string name="launch_button">Launch Xash3D!</string>
     <string name="cmd_args_text">Command line arguments(experts only)</string>
 	<string name="text_res_path">Path to game resources</string>
@@ -22,25 +15,6 @@
 	<string name="gamedir">Mod directory</string>
 	<string name="pkgname">Mod package name (experts only)</string>
 	<string name="shortcut_name">Shortcut name</string>
-<<<<<<< HEAD
-    <string name="about_main">Xash3D Android</string>
-    <string name="about_copyright">Flying With Gauss is not affiliated with Valve or any of their partners. All copyrights reserved to their respective owners.</string>
-    <string name="version_string" translatable="false">v0.17.1</string>
-    <string name="about_authors">Port to Android by Flying With Gauss: \n
-&#8226; a1batross\n
-&#8226; mittorn \n
-&#8226; nicknekit.\n
-
-Special thanks to:\n
-&#8226; Uncle Mike for Xash3D engine\n
-&#8226; Valve for Half-Life\n
-&#8226; libSDL2 developers.\n</string>
-<string name="about_links">Follow us in: 
-	&#8226; <a href="https://vk.com/xashdroid">VK</a>
-	&#8226; <a href="http://moddb.com/game/xash3d-android">ModDB</a>
-	&#8226; <a href="https://github.com/FWGS">GitHub</a></string>
-    <string name="about_button">About Xash3D Android</string>
-=======
 
     <string name="about_main" translatable="false">Xash3D Android</string>
     <string name="about_copyright">SDLash3D is not affiliated with Valve or any of their partners. All copyrights reserved to their respective owners.</string>
@@ -63,7 +37,6 @@
 		&#8226; <a href="https://github.com/SDLash3D">GitHub</a>
 	</string>
     <string name="about_button">About</string>
->>>>>>> 3192fd85
     <string name="create_shortcut_button">Create mod shortcut</string>
     <string name="select_folder">Select game data location</string>
     
